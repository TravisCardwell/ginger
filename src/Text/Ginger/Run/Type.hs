{-#LANGUAGE FlexibleContexts #-}
{-#LANGUAGE FlexibleInstances #-}
{-#LANGUAGE OverloadedStrings #-}
{-#LANGUAGE TupleSections #-}
{-#LANGUAGE TypeSynonymInstances #-}
{-#LANGUAGE MultiParamTypeClasses #-}
{-#LANGUAGE ScopedTypeVariables #-}
module Text.Ginger.Run.Type
( GingerContext (..)
, makeContext
, makeContextM
, makeContext'
, makeContextM'
, makeContextExM'
, makeContextHtml
, makeContextHtmlM
, makeContextHtmlExM
, makeContextText
, makeContextTextM
, makeContextTextExM
, easyContext
, ContextEncodable (..)
, liftRun
, liftRun2
, Run (..)
, RunState (..)
, RuntimeError (..)
, runtimeErrorWhat
-- * The Newlines type
-- | Required for handling indentation
, Newlines (..)
-- * Hoisting
, hoistContext
, hoistRun
, hoistNewlines
, hoistRunState
, warn
, warnFromMaybe
<<<<<<< HEAD
=======
, throwHere
, withSourcePos
, getSourcePos
>>>>>>> 40bc02bd
)
where

import Prelude ( (.), ($), (==), (/=)
               , (>), (<), (>=), (<=)
               , (+), (-), (*), (/), div, (**), (^)
               , (||), (&&)
               , (++)
               , Show, show
               , undefined, otherwise
               , Maybe (..)
               , Bool (..)
               , Int, Integer, String
               , fromIntegral, floor, round
               , not
               , show
               , uncurry
               , seq
               , fst, snd
               , maybe
               , Either (..)
               , id
               )
import qualified Prelude
import Data.Maybe (fromMaybe, isJust)
import qualified Data.List as List
import Text.Ginger.AST
import Text.Ginger.Html
import Text.Ginger.GVal
import Text.Ginger.Parse (ParserError (..), sourceLine, sourceColumn, sourceName)
import Text.Printf
import Text.PrintfA
import Data.Scientific (formatScientific)
import Control.Monad.Except (ExceptT (..))
import Data.Default (Default (..), def)

import Data.Char (isSpace)
import Data.Text (Text)
import Data.String (fromString)
import qualified Data.Text as Text
import qualified Data.ByteString.UTF8 as UTF8
import Control.Monad
import Control.Monad.Identity
import Control.Monad.Writer
import Control.Monad.Reader
import Control.Monad.State
import Control.Monad.Except
import Control.Applicative
import qualified Data.HashMap.Strict as HashMap
import Data.HashMap.Strict (HashMap)
import Data.Scientific (Scientific)
import Data.Scientific as Scientific
import Data.Default (def)
import Safe (readMay, lastDef, headMay)
import Network.HTTP.Types (urlEncode)
import Debug.Trace (trace)
import Data.Maybe (isNothing)
import Data.List (lookup, zipWith, unzip)

-- | Execution context. Determines how to look up variables from the
-- environment, and how to write out template output.
data GingerContext p m h
    = GingerContext
        { contextLookup :: VarName -> Run p m h (GVal (Run p m h))
        , contextWrite :: h -> Run p m h ()
        , contextWarn :: Text -> Run p m h ()
        , contextEncode :: GVal (Run p m h) -> h
        , contextNewlines :: Maybe (Newlines h)
        }

-- | Hoist a context onto a different output type.
-- @hoistContext fwd rev context@ returns a context over a different
-- output type, applying the @fwd@ and @rev@ projections to convert
-- between the original and desired output types.
hoistContext :: Monad m => (h -> t) -> (t -> h) -> GingerContext p m h -> GingerContext p m t
hoistContext fwd rev c =
    GingerContext
        { contextLookup = \varName ->
            marshalGValEx
                (hoistRun fwd rev)
                (hoistRun rev fwd) <$>
                hoistRun fwd rev (contextLookup c varName)
        , contextWrite = \val ->
            hoistRun fwd rev (contextWrite c $ rev val)
        , contextWarn = \str ->
            hoistRun fwd rev (contextWarn c str)
        , contextEncode = \gval ->
            fwd .
                contextEncode c .
                marshalGValEx (hoistRun rev fwd) (hoistRun fwd rev) $
                gval
        , contextNewlines =
            hoistNewlines fwd rev <$> contextNewlines c
        }

contextWriteEncoded :: GingerContext p m h -> GVal (Run p m h) -> Run p m h ()
contextWriteEncoded context =
    contextWrite context . contextEncode context

easyContext :: (Monad m, ContextEncodable h, ToGVal (Run p m h) v)
            => (h -> m ())
            -> v
            -> GingerContext p m h
easyContext emit context =
    easyContextEx emit (Prelude.const $ return ()) context

easyContextEx :: (Monad m, ContextEncodable h, ToGVal (Run p m h) v)
              => (h -> m ())
              -> (Text -> m ())
              -> v
              -> GingerContext p m h
easyContextEx emit warn context =
    makeContextExM'
        (\varName ->
            return
                (lookupLooseDef def
                    (toGVal varName)
                    (toGVal context)))
        emit
        warn
        encode
        newlines


-- | Typeclass that defines how to encode 'GVal's into a given type.
class ContextEncodable h where
    encode :: forall m. GVal m -> h
    newlines :: Maybe (Newlines h)
    newlines = Nothing

-- | Encoding to text just takes the text representation without further
-- processing.
instance ContextEncodable Text where
    encode = asText
    newlines = Just textNewlines

-- | Encoding to Html is implemented as returning the 'asHtml' representation.
instance ContextEncodable Html where
    encode = toHtml
    newlines = Just htmlNewlines

-- | Create an execution context for runGingerT.
-- Takes a lookup function, which returns ginger values into the carrier monad
-- based on a lookup key, and a writer function (outputting HTML by whatever
-- means the carrier monad provides, e.g. @putStr@ for @IO@, or @tell@ for
-- @Writer@s).
makeContextM' :: (Monad m, Functor m)
             => (VarName -> Run p m h (GVal (Run p m h)))
             -> (h -> m ())
             -> (GVal (Run p m h) -> h)
             -> Maybe (Newlines h)
             -> GingerContext p m h
makeContextM' lookupFn writeFn encodeFn newlines =
  makeContextExM' lookupFn writeFn (Prelude.const $ return ()) encodeFn newlines

makeContextExM' :: (Monad m, Functor m)
             => (VarName -> Run p m h (GVal (Run p m h)))
             -> (h -> m ())
             -> (Text -> m ())
             -> (GVal (Run p m h) -> h)
             -> Maybe (Newlines h)
             -> GingerContext p m h
makeContextExM' lookupFn writeFn warnFn encodeFn newlines =
    GingerContext
        { contextLookup = lookupFn
        , contextWrite = liftRun2 writeFn
        , contextWarn = liftRun2 warnFn
        , contextEncode = encodeFn
        , contextNewlines = newlines
        }

liftLookup :: (Monad m, ToGVal (Run p m h) v) => (VarName -> m v) -> VarName -> Run p m h (GVal (Run p m h))
liftLookup f k = do
    v <- liftRun $ f k
    return . toGVal $ v

-- | Create an execution context for runGinger.
-- The argument is a lookup function that maps top-level context keys to ginger
-- values. 'makeContext' is a specialized version of 'makeContextM', targeting
-- the 'Writer' 'Html' monad (which is what is used for the non-monadic
-- template interpreter 'runGinger').
--
-- The type of the lookup function may look intimidating, but in most cases,
-- marshalling values from Haskell to Ginger is a matter of calling 'toGVal'
-- on them, so the 'GVal (Run (Writer Html))' part can usually be ignored.
-- See the 'Text.Ginger.GVal' module for details.
makeContext' :: Monoid h
            => (VarName -> GVal (Run p (Writer h) h))
            -> (GVal (Run p (Writer h) h) -> h)
            -> Maybe (Newlines h)
            -> GingerContext p (Writer h) h
makeContext' lookupFn =
    makeContextM'
        (return . lookupFn)
        tell

{-#DEPRECATED makeContext "Compatibility alias for makeContextHtml" #-}
makeContext :: (VarName -> GVal (Run p (Writer Html) Html))
            -> GingerContext p (Writer Html) Html
makeContext = makeContextHtml

{-#DEPRECATED makeContextM "Compatibility alias for makeContextHtmlM" #-}
makeContextM :: (Monad m, Functor m)
             => (VarName -> Run p m Html (GVal (Run p m Html)))
             -> (Html -> m ())
             -> GingerContext p m Html
makeContextM = makeContextHtmlM

makeContextHtml :: (VarName -> GVal (Run p (Writer Html) Html))
                -> GingerContext p (Writer Html) Html
makeContextHtml l = makeContext' l toHtml (Just htmlNewlines)

makeContextHtmlM :: (Monad m, Functor m)
                 => (VarName -> Run p m Html (GVal (Run p m Html)))
                 -> (Html -> m ())
                 -> GingerContext p m Html
makeContextHtmlM l w = makeContextM' l w toHtml (Just htmlNewlines)

makeContextHtmlExM :: (Monad m, Functor m)
                 => (VarName -> Run p m Html (GVal (Run p m Html)))
                 -> (Html -> m ())
                 -> (Text -> m ())
                 -> GingerContext p m Html
makeContextHtmlExM l w warn = makeContextExM' l w warn toHtml (Just htmlNewlines)

makeContextText :: (VarName -> GVal (Run p (Writer Text) Text))
                -> GingerContext p (Writer Text) Text
makeContextText l = makeContext' l asText (Just textNewlines)

makeContextTextM :: (Monad m, Functor m)
                 => (VarName -> Run p m Text (GVal (Run p m Text)))
                 -> (Text -> m ())
                 -> GingerContext p m Text
makeContextTextM l w = makeContextM' l w asText (Just textNewlines)

makeContextTextExM :: (Monad m, Functor m)
                 => (VarName -> Run p m Text (GVal (Run p m Text)))
                 -> (Text -> m ())
                 -> (Text -> m ())
                 -> GingerContext p m Text
makeContextTextExM l w warn = makeContextExM' l w warn asText (Just textNewlines)

-- | A 'Newlines' determines the rules by which a 'h' value can be
-- split into lines, how a list of lines can be joined into a single
-- value, and how to remove leading whitespace.
data Newlines h =
    Newlines
        { splitLines :: h -> [h]
        , joinLines :: [h] -> h
        , stripIndent :: h -> h
        , endsWithNewline :: h -> Bool
        }

-- | Hoist a 'Newlines' onto a different output type.
-- You don't normally need to use this directly; see 'hoistRun' and/or
-- 'hoistContext'.
hoistNewlines :: (h -> t) -> (t -> h) -> Newlines h -> Newlines t
hoistNewlines fwd rev n =
    Newlines
        { splitLines = List.map fwd . splitLines n . rev
        , joinLines = fwd . joinLines n . List.map rev
        , stripIndent = fwd . stripIndent n . rev
        , endsWithNewline = endsWithNewline n . rev
        }

textNewlines :: Newlines Text
textNewlines =
    Newlines
        { splitLines = reNewline . Text.splitOn "\n"
        , joinLines = mconcat
        , stripIndent = Text.stripStart
        , endsWithNewline = ("\n" `Text.isSuffixOf`)
        }

htmlNewlines :: Newlines Html
htmlNewlines =
    Newlines
        { splitLines = fmap unsafeRawHtml . splitLines textNewlines . htmlSource
        , joinLines = unsafeRawHtml . joinLines textNewlines . fmap htmlSource
        , stripIndent = unsafeRawHtml . stripIndent textNewlines . htmlSource
        , endsWithNewline = endsWithNewline textNewlines . htmlSource
        }

-- | Helper; reinstates newlines after splitting a 'Text' into lines.
reNewline :: [Text] -> [Text]
reNewline [] = []
reNewline ("":[]) = []
reNewline (x:[]) = [x]
reNewline (x:"":[]) = [x <> "\n"]
reNewline (x:xs) = (x <> "\n") : reNewline xs

data RunState p m h
    = RunState
        { rsScope :: HashMap VarName (GVal (Run p m h))
        , rsCapture :: h
        , rsCurrentTemplate :: Template p -- the template we are currently running
        , rsCurrentBlockName :: Maybe Text -- the name of the innermost block we're currently in
        , rsIndentation :: Maybe [h] -- current indentation level, if any
        , rsAtLineStart :: Bool -- is the next output position the first column
        , rsCurrentSourcePos :: p
        }

-- | Hoist a 'RunState' onto a different output type.
-- You don't normally need to use this directly; see 'hoistRun' and/or
-- 'hoistContext'.
hoistRunState :: Monad m => (h -> t) -> (t -> h) -> RunState p m h -> RunState p m t
hoistRunState fwd rev rs =
    RunState
        { rsScope = marshalGValEx (hoistRun fwd rev) (hoistRun rev fwd) <$> rsScope rs
        , rsCapture = fwd $ rsCapture rs
        , rsCurrentTemplate = rsCurrentTemplate rs
        , rsCurrentBlockName = rsCurrentBlockName rs
        , rsIndentation = fmap fwd <$> rsIndentation rs
        , rsAtLineStart = rsAtLineStart rs
        , rsCurrentSourcePos = rsCurrentSourcePos rs
        }

data RuntimeError p = RuntimeError Text -- ^ Generic runtime error
                    | UndefinedBlockError Text -- ^ Tried to use a block that isn't defined
                    -- | Invalid arguments to function (function name, explanation)
                    | ArgumentsError Text Text
                    | EvalParseError ParserError
                    | NotAFunctionError
                    | RuntimeErrorAt p (RuntimeError p)
        deriving (Show)

instance Default (RuntimeError p) where
    def = RuntimeError ""

instance ToGVal m p => ToGVal m (RuntimeError p) where
    toGVal = runtimeErrorToGVal

runtimeErrorWhat :: RuntimeError p -> Text
runtimeErrorWhat (ArgumentsError funcName explanation) = "ArgumentsError"
runtimeErrorWhat (EvalParseError e) = "EvalParseError"
runtimeErrorWhat (RuntimeError msg) = "RuntimeError"
runtimeErrorWhat (UndefinedBlockError blockName) = "UndefinedBlockError"
runtimeErrorWhat NotAFunctionError = "NotAFunctionError"
runtimeErrorWhat (RuntimeErrorAt _ e) = runtimeErrorWhat e

runtimeErrorMessage :: RuntimeError p -> Text
runtimeErrorMessage (ArgumentsError funcName explanation) =
    "invalid arguments to function '" <> funcName <> "': " <> explanation
runtimeErrorMessage (EvalParseError e) =
    "Parser error in eval()-ed code: " <> Text.pack (peErrorMessage e)
runtimeErrorMessage (RuntimeError msg) =
    msg
runtimeErrorMessage (UndefinedBlockError blockName) =
    "undefined block: '" <> blockName <> "'"
runtimeErrorMessage NotAFunctionError =
    "attempted to call something that is not a function"
runtimeErrorMessage (RuntimeErrorAt _ e) =
    runtimeErrorMessage e

runtimeErrorWhere :: RuntimeError p -> [p]
runtimeErrorWhere (RuntimeErrorAt p e) = p:runtimeErrorWhere e
runtimeErrorWhere _ = []

runtimeErrorToGVal :: forall m p. ToGVal m p => RuntimeError p -> GVal m
runtimeErrorToGVal e =
    let (callStack, props) = runtimeErrorToGValRaw e
        props' = (("callStack" :: Text) ~> callStack):props
    in (dict props') { asText = runtimeErrorMessage e }

runtimeErrorToGValRaw :: RuntimeError p -> ([p], [(Text, GVal m)])
runtimeErrorToGValRaw (RuntimeError msg) =
    ( []
    , rteGVal "RuntimeError" []
    )
runtimeErrorToGValRaw (UndefinedBlockError blockName) =
    ( []
    , rteGVal "UndefinedBlockError"
        [ "block" ~> blockName
        ]
    )
runtimeErrorToGValRaw (ArgumentsError funcName explanation) =
    ( []
    , rteGVal "ArgumentsError"
        [ "explanation" ~> explanation
        , "function" ~> funcName
        ]
    )
runtimeErrorToGValRaw (EvalParseError e) =
    ( []
    , rteGVal "EvalParseError"
        [ "errorMessage" ~> peErrorMessage e
<<<<<<< HEAD
        , "source" ~> (sourceName <$> peSourcePosition e)
        , "line" ~> (sourceLine <$> peSourcePosition e)
        , "col" ~> (sourceColumn <$> peSourcePosition e)
=======
        -- , "sourcePosition" ~> peSourcePosition e
>>>>>>> 40bc02bd
        ]
    )
runtimeErrorToGValRaw NotAFunctionError =
    ( []
    , rteGVal "NotAFunctionError"
        []
    )

runtimeErrorToGValRaw (RuntimeErrorAt p e) =
    let (callStack, inner) = runtimeErrorToGValRaw e
    in (p:callStack, inner)

rteGVal :: Text -> [(Text, GVal m)] -> [(Text, GVal m)]
rteGVal what extra =
    ( [ "what" ~> what
      ]
      ++ extra
    )

-- | Internal type alias for our template-runner monad stack.
<<<<<<< HEAD
type Run p m h = ExceptT RuntimeError (StateT (RunState p m h) (ReaderT (GingerContext p m h) m))
=======
type Run p m h = ExceptT (RuntimeError p) (StateT (RunState p m h) (ReaderT (GingerContext p m h) m))
>>>>>>> 40bc02bd

-- | Lift a value from the host monad @m@ into the 'Run' monad.
liftRun :: Monad m => m a -> Run p m h a
liftRun = lift . lift . lift

-- | Lift a function from the host monad @m@ into the 'Run' monad.
liftRun2 :: Monad m => (a -> m b) -> a -> Run p m h b
liftRun2 f x = liftRun $ f x

-- | Hoist a 'Run' action onto a different output type.
-- @hoistRun fwd rev action@ hoists the @action@ from @Run p m h a@ to
-- @Run p m t a@, applying @fwd@ and @rev@ to convert between the output
-- types.
hoistRun :: Monad m => (h -> t) -> (t -> h) -> Run p m h a -> Run p m t a
hoistRun fwd rev action = do
    contextT <- ask
    let contextH = hoistContext rev fwd contextT
    stateT <- get
    let stateH = hoistRunState rev fwd stateT
    (x, stateH') <- lift . lift . lift $ runReaderT (runStateT (runExceptT action) stateH) contextH
    let stateT' = hoistRunState fwd rev stateH'
    put stateT'
    Prelude.either throwError return x

warn :: (Monad m) => Text -> Run p m h ()
warn msg = do
    warnFn <- asks contextWarn
    warnFn msg

warnFromMaybe :: Monad m => Text -> a -> Maybe a -> Run p m h a
warnFromMaybe msg d Nothing = warn msg >> return d
<<<<<<< HEAD
warnFromMaybe _ d (Just x) = return x
=======
warnFromMaybe _ d (Just x) = return x

setSourcePos :: (Monad m, Applicative m, Functor m)
             => p
             -> Run p m h ()
setSourcePos pos =
  modify (\s -> s { rsCurrentSourcePos = pos })

getSourcePos :: (Monad m, Applicative m, Functor m)
             => Run p m h p
getSourcePos = gets rsCurrentSourcePos

throwHere :: Monad m => RuntimeError p -> Run p m h a
throwHere err = do
    pos <- getSourcePos
    throwError $ RuntimeErrorAt pos err

-- | @withSourcePos pos action@ runs @action@ in a context where the
-- current source location is set to @pos@. The original source position is
-- restored when @action@ finishes.
withSourcePos :: (Monad m, Applicative m, Functor m)
              => p
              -> Run p m h a
              -> Run p m h a
withSourcePos pos a = do
  oldPos <- getSourcePos
  setSourcePos pos *> a <* setSourcePos oldPos
>>>>>>> 40bc02bd
<|MERGE_RESOLUTION|>--- conflicted
+++ resolved
@@ -36,12 +36,9 @@
 , hoistRunState
 , warn
 , warnFromMaybe
-<<<<<<< HEAD
-=======
 , throwHere
 , withSourcePos
 , getSourcePos
->>>>>>> 40bc02bd
 )
 where
 
@@ -428,13 +425,7 @@
     ( []
     , rteGVal "EvalParseError"
         [ "errorMessage" ~> peErrorMessage e
-<<<<<<< HEAD
-        , "source" ~> (sourceName <$> peSourcePosition e)
-        , "line" ~> (sourceLine <$> peSourcePosition e)
-        , "col" ~> (sourceColumn <$> peSourcePosition e)
-=======
         -- , "sourcePosition" ~> peSourcePosition e
->>>>>>> 40bc02bd
         ]
     )
 runtimeErrorToGValRaw NotAFunctionError =
@@ -455,11 +446,7 @@
     )
 
 -- | Internal type alias for our template-runner monad stack.
-<<<<<<< HEAD
-type Run p m h = ExceptT RuntimeError (StateT (RunState p m h) (ReaderT (GingerContext p m h) m))
-=======
 type Run p m h = ExceptT (RuntimeError p) (StateT (RunState p m h) (ReaderT (GingerContext p m h) m))
->>>>>>> 40bc02bd
 
 -- | Lift a value from the host monad @m@ into the 'Run' monad.
 liftRun :: Monad m => m a -> Run p m h a
@@ -491,9 +478,6 @@
 
 warnFromMaybe :: Monad m => Text -> a -> Maybe a -> Run p m h a
 warnFromMaybe msg d Nothing = warn msg >> return d
-<<<<<<< HEAD
-warnFromMaybe _ d (Just x) = return x
-=======
 warnFromMaybe _ d (Just x) = return x
 
 setSourcePos :: (Monad m, Applicative m, Functor m)
@@ -521,4 +505,3 @@
 withSourcePos pos a = do
   oldPos <- getSourcePos
   setSourcePos pos *> a <* setSourcePos oldPos
->>>>>>> 40bc02bd
