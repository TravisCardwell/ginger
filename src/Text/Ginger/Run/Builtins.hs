{-#LANGUAGE FlexibleContexts #-}
{-#LANGUAGE FlexibleInstances #-}
{-#LANGUAGE OverloadedStrings #-}
{-#LANGUAGE TupleSections #-}
{-#LANGUAGE TypeSynonymInstances #-}
{-#LANGUAGE MultiParamTypeClasses #-}
{-#LANGUAGE ScopedTypeVariables #-}
{-#LANGUAGE LambdaCase #-}
module Text.Ginger.Run.Builtins
where

import Prelude ( (.), ($), (==), (/=)
               , (>), (<), (>=), (<=)
               , (+), (-), (*), (/), div, (**), (^)
               , (||), (&&)
               , (++)
               , Show, show
               , undefined, otherwise
               , Maybe (..)
               , Bool (..)
               , Int, Integer, String
               , fromIntegral, floor, round
               , not
               , show
               , uncurry
               , seq
               , fst, snd
               , maybe
               , Either (..)
               , id
               , flip
               )
import qualified Prelude
import Data.Maybe (fromMaybe, isJust, isNothing)
import qualified Data.List as List
import Text.Ginger.AST
import Text.Ginger.Html
import Text.Ginger.GVal
import Text.Ginger.Run.Type
import Text.Ginger.Run.FuncUtils
import Text.Ginger.Run.VM
import Text.Printf
import Text.PrintfA

import Data.Text (Text)
import Data.String (fromString)
import qualified Data.Text as Text
import qualified Data.ByteString.UTF8 as UTF8
import Control.Monad
import Control.Monad.Identity
import Control.Monad.Writer
import Control.Monad.Reader
import Control.Monad.State
import Control.Monad.Except (throwError)
import Control.Applicative
import qualified Data.HashMap.Strict as HashMap
import Data.HashMap.Strict (HashMap)
import Data.Scientific (Scientific, formatScientific, FPFormat (Fixed) )
import qualified Data.Scientific as Scientific
import Data.Default (def)
import Safe (readMay, lastDef, headMay)
import Network.HTTP.Types (urlEncode)
import Debug.Trace (trace)
import Data.List (lookup, zipWith, unzip)
import Data.Time ( defaultTimeLocale
                 , formatTime
                 , LocalTime (..)
                 , ZonedTime (..)
                 , utc
                 , utcToZonedTime
                 , zonedTimeToUTC
                 , TimeOfDay (..)
                 , fromGregorian
                 , Day (..)
                 , parseTimeM
                 , TimeLocale (..)
                 , TimeZone (..)
                 )
import Data.Foldable (asum)

tshow :: Show a => a -> Text
tshow = Text.pack . show

gfnRawHtml :: Monad m => Function (Run p m h)
gfnRawHtml = unaryFunc (toGVal . unsafeRawHtml . asText)

gfnUrlEncode :: Monad m => Function (Run p m h)
gfnUrlEncode =
    unaryFunc
        ( toGVal
        . Text.pack
        . UTF8.toString
        . urlEncode True
        . UTF8.fromString
        . Text.unpack
        . asText
        )

gfnDefault :: Monad m => Function (Run p m h)
gfnDefault [] = return def
gfnDefault ((_, x):xs)
    | asBoolean x = return x
    | otherwise = gfnDefault xs

gfnEscape :: Monad m => Function (Run p m h)
gfnEscape = return . toGVal . html . mconcat . fmap (asText . snd)

gfnAny :: Monad m => Function (Run p m h)
gfnAny xs = return . toGVal $ Prelude.any (asBoolean . snd) xs

gfnAll :: Monad m => Function (Run p m h)
gfnAll xs = return . toGVal $ Prelude.all (asBoolean . snd) xs

gfnEquals :: Monad m => Function (Run p m h)
gfnEquals [] = return $ toGVal True
gfnEquals [x] = return $ toGVal True
gfnEquals (x:xs) =
    return . toGVal $ Prelude.all ((snd x `looseEquals`) . snd) xs

gfnNEquals :: Monad m => Function (Run p m h)
gfnNEquals [] = return $ toGVal True
gfnNEquals [x] = return $ toGVal True
gfnNEquals (x:xs) =
    return . toGVal $ Prelude.any (not . (snd x `looseEquals`) . snd) xs

gfnContains :: Monad m => Function (Run p m h)
gfnContains [] = return $ toGVal False
gfnContains (list:elems) = do
    rawList <- warnFromMaybe (tshow list <> " is not a list") [] . asList . snd $ list
    let rawElems = fmap snd elems
        e `isInList` xs = Prelude.any (looseEquals e) xs
        es `areInList` xs = Prelude.all (`isInList` xs) es
    return . toGVal $ rawElems `areInList` rawList

looseEquals :: GVal (Run p m h) -> GVal (Run p m h) -> Bool
looseEquals a b
    | isJust (asFunction a) || isJust (asFunction b) = False
    | isJust (asList a) /= isJust (asList b) = False
    | isJust (asDictItems a) /= isJust (asDictItems b) = False
    -- Both numbers: do numeric comparison
    | isJust (asNumber a) && isJust (asNumber b) = asNumber a == asNumber b
    -- If either is NULL, the other must be falsy
    | isNull a || isNull b = asBoolean a == asBoolean b
    | otherwise = asText a == asText b

gfnLess :: Monad m => Function (Run p m h)
gfnLess [] = return . toGVal $ False
gfnLess xs' =
    let xs = fmap snd xs'
    in return . toGVal $
        Prelude.all (== Just True) (Prelude.zipWith less xs (Prelude.tail xs))

gfnGreater :: Monad m => Function (Run p m h)
gfnGreater [] = return . toGVal $ False
gfnGreater xs' =
    let xs = fmap snd xs'
    in return . toGVal $
        Prelude.all (== Just True) (Prelude.zipWith greater xs (Prelude.tail xs))

gfnLessEquals :: Monad m => Function (Run p m h)
gfnLessEquals [] = return . toGVal $ False
gfnLessEquals xs' =
    let xs = fmap snd xs'
    in return . toGVal $
        Prelude.all (== Just True) (Prelude.zipWith lessEq xs (Prelude.tail xs))

gfnGreaterEquals :: Monad m => Function (Run p m h)
gfnGreaterEquals [] = return . toGVal $ False
gfnGreaterEquals xs' =
    let xs = fmap snd xs'
    in return . toGVal $
        Prelude.all (== Just True) (Prelude.zipWith greaterEq xs (Prelude.tail xs))

less :: Monad m => GVal (Run p m h) -> GVal (Run p m h) -> Maybe Bool
less a b = (<) <$> asNumber a <*> asNumber b

greater :: Monad m => GVal (Run p m h) -> GVal (Run p m h) -> Maybe Bool
greater a b = (>) <$> asNumber a <*> asNumber b

lessEq :: Monad m => GVal (Run p m h) -> GVal (Run p m h) -> Maybe Bool
lessEq a b = (<=) <$> asNumber a <*> asNumber b

greaterEq :: Monad m => GVal (Run p m h) -> GVal (Run p m h) -> Maybe Bool
greaterEq a b = (>=) <$> asNumber a <*> asNumber b

difference :: Prelude.Num a => [a] -> a
difference (x:xs) = x - Prelude.sum xs
difference [] = 0

ratio :: (Show a, Prelude.Fractional a, Prelude.Num a) => [a] -> a
ratio (x:xs) = x / Prelude.product xs
ratio [] = 0

intRatio :: (Prelude.Integral a, Prelude.Num a) => [a] -> a
intRatio (x:xs) = x `Prelude.div` Prelude.product xs
intRatio [] = 0

modulo :: (Prelude.Integral a, Prelude.Num a) => [a] -> a
modulo (x:xs) = x `Prelude.mod` Prelude.product xs
modulo [] = 0

capitalize :: Text -> Text
capitalize txt = Text.toUpper (Text.take 1 txt) <> Text.drop 1 txt

gfnCenter :: Monad m => Function (Run p m h)
gfnCenter [] = gfnCenter [(Nothing, toGVal ("" :: Text))]
gfnCenter [x] = gfnCenter [x, (Nothing, toGVal (80 :: Int))]
gfnCenter [x,y] = gfnCenter [x, y, (Nothing, toGVal (" " :: Text))]
gfnCenter ((_, s):(_, w):(_, pad):_) =
    return . toGVal $ center (asText s) (fromMaybe 80 $ Prelude.truncate <$> asNumber w) (asText pad)

gfnSlice :: Monad m => Function (Run p m h)
gfnSlice args =
    let argValues =
            extractArgsDefL
                [ ("slicee", def)
                , ("start", def)
                , ("length", def)
                ]
                args
    in case argValues of
        Right [slicee, startPos, length] -> do
            let startInt :: Int
                startInt = maybe 0 Prelude.round . asNumber $ startPos

                lengthInt :: Maybe Int
                lengthInt = fmap Prelude.round . asNumber $ length

                slice :: [a] -> Int -> Maybe Int -> [a]
                slice xs start Nothing
                    | start < 0 =
                        Prelude.drop (Prelude.length xs + start) xs
                    | otherwise =
                        Prelude.drop start xs
                slice xs start (Just length) =
                    Prelude.take length $ slice xs start Nothing
            case asDictItems slicee of
                Just items -> do
                    let slicedItems = slice items startInt lengthInt
                    return $ dict slicedItems
                Nothing ->
                    case asList slicee of
                    Just items ->
                        return . toGVal $ slice items startInt lengthInt
                    Nothing ->
                        return . toGVal . Text.pack $
                            slice (Text.unpack $ asText slicee) startInt lengthInt
        _ -> throwError $ ArgumentsError "slice" "expected: (slicee, start=0, length=null)"

gfnReplace :: Monad m => Function (Run p m h)
gfnReplace args =
    let argValues =
            extractArgsDefL
                [ ("str", def)
                , ("search", def)
                , ("replace", def)
                ]
                args
    in case argValues of
        Right [strG, searchG, replaceG] -> do
            let str = asText strG
                search = asText searchG
                replace = asText replaceG
            return . toGVal $ Text.replace search replace str
        _ -> throwError $ ArgumentsError "replace" "expected: (str, search, replace)"

gfnMap :: Monad m => Function (Run p m h)
gfnMap args = do
    let parsedArgs = extractArgsDefL
            [ ("collection", def)
            , ("function", def)
            , ("attribute", def)
            ]
            args
    (dictMay, listMay, functionMay, attributeMay) <- case parsedArgs of
        Right [collection, function, attribute] ->
            return ( asDictItems collection
                   , asList collection
                   , asFunction function
                   , Just (asText attribute)
                   )
        _ ->
            fail "Invalid args to map()"
    mapFunction <- case (functionMay, attributeMay) of
        (Just f, _) -> return f
        (Nothing, Just key) -> return $ \case
            (_, item):_ ->
                return $ lookupLooseDef def (toGVal key) item
            _ -> 
                return def
        _ -> fail "You have to pass a function or an attribute"
    case (dictMay, listMay) of
        (Just items, _) ->
            dict <$> forM items
                (\(key, value) -> (key,) <$> mapFunction [(Nothing, value)])
        (Nothing, Just items) ->
            toGVal <$> mapM (mapFunction . (:[]) . (Nothing,)) items
            

gfnSort :: Monad m => Function (Run p m h)
gfnSort args = do
    let parsedArgs = extractArgsDefL
            [ ("sortee", def)
            , ("by", def)
            , ("reverse", toGVal False)
            ]
            args
    (sortee, sortKey, sortReverse) <- case parsedArgs of
        Right [sortee, sortKey, reverseG] ->
            return ( sortee
                   , sortKey
                   , asBoolean reverseG
                   )
<<<<<<< HEAD
        _ ->
            fail "Invalid args to sort()"
    let -- extractByFunc :: Maybe ((Text, GVal (Run p m h)) -> Run p m h (GVal (Run p m h)))
=======
        _ -> throwError $ ArgumentsError "sort" "expected: (sortee, by, reverse)"
    let -- extractByFunc :: Maybe ((Text, GVal (Run m h)) -> Run m h (GVal (Run m h)))
>>>>>>> b26a8714
        extractByFunc = do
            f <- asFunction sortKey
            return $ \g ->
                f [(Nothing, snd g)]

    let -- extractByPath :: Maybe ((Text, GVal (Run p m h)) -> Run p m h (GVal (Run p m h)))
        extractByPath = do
            keys <- asList sortKey
            return $ \g ->
                return $ List.foldl' (flip (lookupLooseDef def)) (snd g) keys

        extractByKey :: Monad m => Maybe ((Text, a) -> Run p m h (GVal (Run p m h)))
        extractByKey =
            if asText sortKey == "__key"
                then Just $ return . toGVal . fst
                else Nothing

        extractByProp =
            if isNull sortKey
                then Nothing
                else return $ return . lookupLooseDef def sortKey . snd

        extractFunc = fromMaybe (return . snd) $
            extractByFunc <|>
            extractByPath <|>
            extractByKey <|>
            extractByProp

        (pack, unpacked) =
            case (asDictItems sortee, asList sortee) of
                (Just dictItems, _) ->
                    (orderedDict, dictItems)
                (Nothing, Just listItems) ->
                    (toGVal . fmap snd, listToIndexedDict listItems)
                (Nothing, Nothing) ->
                    (Prelude.const def, [])

    tagged <- forM unpacked $ \item -> do
        extracted <- extractFunc item
        return (asText extracted, item)
    let compare =
            onFst $ if sortReverse
                then flip Prelude.compare
                else Prelude.compare

    let sorted = pack . fmap snd $ List.sortBy compare tagged

    return sorted

onFst :: (a -> a -> b) -> (a, c) -> (a, d) -> b
onFst f (x, _) (y, _) = f x y

listToIndexedDict :: [a] -> [(Text, a)]
listToIndexedDict values =
    let indexes = fmap (tshow) [0..]
    in List.zip indexes values

center :: Text -> Prelude.Int -> Text -> Text
center str width pad =
    if Text.length str Prelude.>= width
        then str
        else paddingL <> str <> paddingR
    where
        chars = width - Text.length str
        charsL = chars `div` 2
        charsR = chars - charsL
        repsL = Prelude.succ charsL `div` Text.length pad
        paddingL = Text.take charsL . Text.replicate repsL $ pad
        repsR = Prelude.succ charsR `div` Text.length pad
        paddingR = Text.take charsR . Text.replicate repsR $ pad

gfnFileSizeFormat :: Monad m => Function (Run p m h)
gfnFileSizeFormat [(_, sizeG)] =
    gfnFileSizeFormat [(Nothing, sizeG), (Nothing, def)]
gfnFileSizeFormat [(_, sizeG), (_, binaryG)] = do
    let sizeM = Prelude.round <$> asNumber sizeG
        binary = asBoolean binaryG
    Prelude.maybe
        (return def)
        (return . toGVal . formatFileSize binary)
        sizeM
gfnFileSizeFormat _ = return def

formatFileSize :: Bool -> Integer -> String
formatFileSize binary size =
    let units =
            if binary
                then
                    [ (1, "B")
                    , (1024, "kiB")
                    , (1024 ^ 2, "MiB")
                    , (1024 ^ 3, "GiB")
                    , (1024 ^ 4, "TiB")
                    , (1024 ^ 5, "PiB")
                    ]
                else
                    [ (1, "B")
                    , (1000, "kB")
                    , (1000000, "MB")
                    , (1000000000, "GB")
                    , (1000000000000, "TB")
                    , (1000000000000000, "PB")
                    ]
        (divisor, unitName) =
            lastDef (1, "B") [ (d, u) | (d, u) <- units, d <= size ]
        dividedSize :: Scientific
        dividedSize = fromIntegral size / fromIntegral divisor
        formattedSize =
            if Scientific.isInteger dividedSize
                then formatScientific Fixed (Just 0) dividedSize
                else formatScientific Fixed (Just 1) dividedSize
    in formattedSize ++ " " ++ unitName

gfnPrintf :: Monad m => Function (Run p m h)
gfnPrintf [] = do
    warn "No format string provided to printf"
    return def
gfnPrintf [(_, fmtStrG)] = return fmtStrG
gfnPrintf ((_, fmtStrG):args) = do
    return . toGVal $ printfG fmtStr (fmap snd args)
    where
        fmtStr = Text.unpack $ asText fmtStrG

gvalToDate :: TimeZone -> GVal m -> Maybe ZonedTime
gvalToDate tz g = gvalDictToDate tz g
             <|> gvalListToDate tz g
             <|> gvalAutoParseDate tz g

gvalDictToDate :: TimeZone -> GVal m -> Maybe ZonedTime
gvalDictToDate defTZ g = do
    let datePartMay = do
            year <- fmap (fromIntegral :: Int -> Integer) $ g ~! "year"
            month <- g ~! "month"
            day <- g ~! "day"
            return $ fromGregorian year month day
        timePartMay = do
            hours <- g ~! "hours"
            minutes <- g ~! "minutes"
            seconds <- fmap scientificToPico $ g ~! "seconds"
            return $ TimeOfDay hours minutes seconds
        tzPartMay = g ~! "tz"
    when (isNothing datePartMay && isNothing timePartMay) Nothing
    let datePart = fromMaybe (fromGregorian 1970 1 1) datePartMay
        timePart = fromMaybe (TimeOfDay 12 0 0) timePartMay
        tz = fromMaybe defTZ tzPartMay
    return $ ZonedTime (LocalTime datePart timePart) tz

gvalListToDate :: TimeZone -> GVal m -> Maybe ZonedTime
gvalListToDate defTZ g = go =<< asList g
    where
        go :: [GVal m] -> Maybe ZonedTime
        go parts = case parts of
            [yearG, monthG, dayG, hoursG, minutesG, secondsG, tzG] -> do
                datePart <-
                    fromGregorian
                        <$> (fromIntegral <$> toInt yearG)
                        <*> toInt monthG
                        <*> toInt dayG
                timePart <-
                    TimeOfDay
                        <$> toInt hoursG
                        <*> toInt minutesG
                        <*> (fromIntegral <$> toInt secondsG)
                tzPart <- fromGVal tzG
                return $ ZonedTime (LocalTime datePart timePart) tzPart
            [yearG, monthG, dayG, hoursG, minutesG, secondsG] ->
                go [yearG, monthG, dayG, hoursG, minutesG, secondsG, toGVal defTZ]
            [yearG, monthG, dayG, hoursG, minutesG] ->
                go [yearG, monthG, dayG, hoursG, minutesG, toGVal (0 :: Int)]
            [yearG, monthG, dayG] ->
                go [yearG, monthG, dayG, toGVal (12 :: Int), toGVal (0 :: Int)]
            _ -> Nothing

gvalAutoParseDate :: TimeZone -> GVal m -> Maybe ZonedTime
gvalAutoParseDate defTZ = go . Text.unpack . asText
    where
        go input = asum [ parse t input | (parse, t) <- formats ]
        ztparse :: String -> String -> Maybe ZonedTime
        ztparse fmt = parseTimeM True defaultTimeLocale fmt
        utcparse :: String -> String -> Maybe ZonedTime
        utcparse fmt input = do
            lt <- parseTimeM True defaultTimeLocale fmt input
            return $ ZonedTime lt defTZ
        formats =
            [ (ztparse, "%Y-%m-%dT%H:%M:%S%Z")
            , (utcparse, "%Y-%m-%d %H:%M:%S")
            , (ztparse, "%Y-%m-%d %H:%M:%S%z")
            , (ztparse, "%Y-%m-%d %H:%M:%S%Z")
            , (utcparse, "%Y-%m-%d")
            ]

gvalToTZ :: GVal m -> Maybe TimeZone
gvalToTZ g =
    fromGVal g <|> (parseTZ . Text.unpack . asText $ g)

parseTZ :: String -> Maybe TimeZone
parseTZ = parseTimeM True defaultTimeLocale "%z"

gfnDateFormat :: Monad m => Function (Run p m h)
gfnDateFormat args =
    let extracted =
            extractArgsDefL
                [ ("date", def)
                , ("format", def)
                , ("tz", def)
                , ("locale", def)
                ]
                args
    in case extracted of
        Right [gDate, gFormat, gTimeZone, gLocale] ->
                -- The desired target timezone; Nothing means keep original timezone
            let tzMay = gvalToTZ gTimeZone
                -- The default timezone used when the input doesn't include timezone
                -- information; if a target timezone is given, then it is also used as
                -- the default, otherwise, UTC is assumed. The underlying assumptions
                -- are:
                --
                -- * If the input does not include timezone information, then it is a
                --   local time; hence, if the user explicitly passes a time zone for
                --   formatting, it is assumed that this means the original local time
                --   is in that time zone.
                -- * If the input does not include timezone information, and no
                --   explicit timezone is given, the only sane time zone to pick is
                --   UTC. In this situation, the incoming dates either originate from
                --   a system that doesn't track timezone information but implicitly
                --   stores everything in UTC (which is fine), or the formatting
                --   doesn't use timezone information anyway (in which case it doesn't
                --   matter), or the originator of the data uses another timezone but
                --   fails to report it (in which case it is impossible to do the right
                --   thing)
                -- * If the input *does* include timezone information, it should be
                --   respected; explicitly passing timezone information in the date()
                --   call means the user wants to represent the same zoned time in a
                --   different time zone, which means time zone conversion is required.
                defTZ = fromMaybe utc tzMay
                dateMay = gvalToDate defTZ gDate
                fmtMay = Text.unpack <$> fromGVal gFormat
            in case fmtMay of
                Just fmt -> do
                    locale <- maybe
                        (getTimeLocale gLocale)
                        return
                        (fromGVal gLocale)
                    return . toGVal $ formatTime locale fmt . convertTZ tzMay <$> dateMay
                Nothing -> do
                    return . toGVal $ convertTZ tzMay <$> dateMay
        _ -> throwError $ ArgumentsError "date" "expected: (date, format, tz=null, locale=null)"
    where
        convertTZ :: Maybe TimeZone -> ZonedTime -> ZonedTime
        convertTZ Nothing = id
        convertTZ (Just tz) = utcToZonedTime tz . zonedTimeToUTC

getTimeLocale :: Monad m => GVal (Run p m h) -> Run p m h TimeLocale
getTimeLocale localeName = do
    toFunction <$> getVar "getlocale" >>= \case
        Nothing ->
            return defaultTimeLocale
        Just getlocale -> do
            let args = [ (Just "category", "LC_TIME")
                       , (Just "locale", localeName)
                       ]
            fromMaybe defaultTimeLocale . fromGVal <$> getlocale args


gfnFilter :: Monad m => Function (Run p m h)
gfnFilter [] = return def
gfnFilter [(_, xs)] = return xs
gfnFilter ((_, xs):(_, p):args) = do
    pfnG <- maybe (throwError NotAFunctionError) return (asFunction p)
    let pfn x = asBoolean <$> pfnG ((Nothing, x):args)
        xsl = fromMaybe [] (asList xs)
    filtered <- filterM pfn xsl
    return $ toGVal filtered

printfG :: String -> [GVal m] -> String
printfG fmt args = printfa fmt (fmap P args)


gfnDictsort :: Monad m => Function (Run p m h)
gfnDictsort args =
    let extracted =
            extractArgsDefL
                [ ("dict", def)
                , ("case_sensitive", def)
                , ("by", "key")
                ]
                args
    in case extracted of
        Right [gDict, gCaseSensitive, gSortBy] -> do
            let caseSensitive = asBoolean gCaseSensitive
            sortByKey <- case asText gSortBy of
                "key" -> return True
                "value" -> return False
                "val" -> return False
                x -> throwError $ ArgumentsError "dictsort"
                        ( "argument 'by' must be one of 'key', 'value', 'val', " <>
                          "but found '" <>
                          x <> "'"
                        )
            let items = fromMaybe [] $ asDictItems gDict
            let projection =
                    (if caseSensitive then id else Text.toUpper) .
                    (if sortByKey then fst else (asText . snd))
            return . orderedDict . List.sortOn projection $ items
        _ -> throwError $ ArgumentsError "dictsort" "expected: (dict, case_sensitive=false, by=null)"<|MERGE_RESOLUTION|>--- conflicted
+++ resolved
@@ -311,14 +311,8 @@
                    , sortKey
                    , asBoolean reverseG
                    )
-<<<<<<< HEAD
-        _ ->
-            fail "Invalid args to sort()"
+        _ -> throwError $ ArgumentsError "sort" "expected: (sortee, by, reverse)"
     let -- extractByFunc :: Maybe ((Text, GVal (Run p m h)) -> Run p m h (GVal (Run p m h)))
-=======
-        _ -> throwError $ ArgumentsError "sort" "expected: (sortee, by, reverse)"
-    let -- extractByFunc :: Maybe ((Text, GVal (Run m h)) -> Run m h (GVal (Run m h)))
->>>>>>> b26a8714
         extractByFunc = do
             f <- asFunction sortKey
             return $ \g ->
