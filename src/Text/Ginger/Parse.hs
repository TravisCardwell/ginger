{-#LANGUAGE TupleSections #-}
{-#LANGUAGE OverloadedStrings #-}
{-#LANGUAGE ScopedTypeVariables #-}
{-#LANGUAGE DeriveGeneric #-}
-- | Ginger parser.
module Text.Ginger.Parse
( parseGinger
, parseGingerFile
, ParserError (..)
, formatParserError
, IncludeResolver
, Source, SourceName
, SourcePos
, sourceLine
, sourceColumn
, sourceName
)
where

import Text.Parsec ( ParseError
                   , SourcePos
                   , SourceName (..)
                   , sourceLine
                   , sourceColumn
                   , sourceName
                   , ParsecT
                   , runParserT
                   , try, lookAhead
                   , manyTill, oneOf, string, notFollowedBy, between, sepBy
                   , eof, spaces, anyChar, noneOf, char
                   , option, optionMaybe
                   , unexpected
                   , digit
                   , getState, modifyState, putState
                   , (<?>)
                   , getPosition
                   )
import Text.Parsec.Error ( errorMessages
                         , errorPos
                         , showErrorMessages
                         )
import Text.Ginger.AST
import Text.Ginger.Html ( unsafeRawHtml )

import Control.Monad (when)
import Control.Monad.Reader ( ReaderT
                            , runReaderT
                            , ask, asks
                            )
import Control.Monad.Trans.Class ( lift )
import Control.Applicative
import Control.Exception (Exception)
import GHC.Generics
import Safe ( readMay )

import Data.Text (Text)
import Data.Maybe ( fromMaybe, catMaybes, listToMaybe )
import Data.Scientific ( Scientific )
import qualified Data.Text as Text
import Data.List ( foldr, nub, sort )
import Data.HashMap.Strict (HashMap)
import qualified Data.HashMap.Strict as HashMap
import Data.Default ( Default (..) )
import Data.Monoid ( (<>) )
import Data.Char (isSpace)

import System.FilePath ( takeDirectory, (</>) )
import Text.Printf ( printf )

-- | Input type for the parser (source code).
type Source = String

-- | Used to resolve includes. Ginger will call this function whenever it
-- encounters an {% include %}, {% import %}, or {% extends %} directive.
-- If the required source code is not available, the resolver should return
-- @Nothing@, else @Just@ the source.
type IncludeResolver m = SourceName -> m (Maybe Source)

-- | Error information for Ginger parser errors.
data ParserError =
    ParserError
        { peErrorMessage :: String -- ^ Human-readable error message
        , peSourcePosition :: Maybe SourcePos
        }
        deriving (Show, Generic)

instance Exception ParserError where

-- | 
formatParserError :: Maybe String -> ParserError -> String
formatParserError tplSrc e =
    let sourceLocation = do
            pos <- peSourcePosition e
            return $ printf "%s:%i:%i\n"
                (sourceName pos)
                (sourceLine pos)
                (sourceColumn pos)
        markerLines = do
            sourceLines <- lines <$> tplSrc
            pos <- peSourcePosition e
            let lineNum = sourceLine pos
            offendingLine <- listToMaybe . drop (pred lineNum) $ sourceLines
            let offendingColumn = sourceColumn pos
            return . unlines $
                [ offendingLine
                , (replicate (pred offendingColumn) ' ') <> "^"
                ]

    in unlines . catMaybes $
        [ sourceLocation
        , markerLines
        , Just (peErrorMessage e)
        ]

-- | Helper function to create a Ginger parser error from a Parsec error.
fromParsecError :: ParseError -> ParserError
fromParsecError e =
    ParserError
        (dropWhile (== '\n') .
            showErrorMessages
            "or"
            "unknown parse error"
            "expecting"
            "unexpected"
            "end of input"
            $ errorMessages e)
        (Just $ errorPos e)

-- | Parse Ginger source from a file.
parseGingerFile :: Monad m => IncludeResolver m -> SourceName -> m (Either ParserError (Template SourcePos))
parseGingerFile resolve fn = do
    srcMay <- resolve fn
    case srcMay of
        Nothing -> return . Left $
            ParserError
                { peErrorMessage = "Template source not found: " ++ fn
                , peSourcePosition = Nothing
                }
        Just src -> parseGinger resolve (Just fn) src


data ParseContext m
    = ParseContext
        { pcResolve :: IncludeResolver m
        , pcCurrentSource :: Maybe SourceName
        }

data ParseState
    = ParseState
        { psBlocks :: HashMap VarName (Block SourcePos)
        , psStripIndent :: String
        }

defParseState :: ParseState
defParseState =
    ParseState
        { psBlocks = HashMap.empty
        , psStripIndent = ""
        }

-- | Parse Ginger source from memory.
parseGinger :: Monad m => IncludeResolver m -> Maybe SourceName -> Source -> m (Either ParserError (Template SourcePos))
parseGinger resolve sn src = do
    result <- runReaderT (runParserT (templateP `before` eof) defParseState (fromMaybe "<<unknown>>" sn) src) (ParseContext resolve sn)
    case result of
        Right t -> return . Right $ t
        Left e -> return . Left $ fromParsecError e

type Parser m a = ParsecT String ParseState (ReaderT (ParseContext m) m) a

ignore :: Monad m => m a -> m ()
ignore = (>> return ())

getResolver :: Monad m => Parser m (IncludeResolver m)
getResolver = asks pcResolve

include :: Monad m => SourceName -> Parser m (Statement SourcePos)
include sourceName =
  PreprocessedIncludeS
    <$> getPosition
    <*> includeTemplate sourceName

-- include sourceName = templateBody <$> includeTemplate sourceName

includeTemplate :: Monad m => SourceName -> Parser m (Template SourcePos)
includeTemplate sourceName = do
    resolver <- getResolver
    currentSource <- fromMaybe "" <$> asks pcCurrentSource
    let includeSourceName = takeDirectory currentSource </> sourceName
    pres <- lift . lift $ parseGingerFile resolver includeSourceName
    case pres of
        Right t -> return t
        Left err -> fail (show err)

reduceStatements :: SourcePos -> [(Statement SourcePos)] -> (Statement SourcePos)
reduceStatements pos [] = NullS pos
reduceStatements pos [x] = x
reduceStatements pos xs = MultiS pos xs

templateP :: Monad m => Parser m (Template SourcePos)
templateP = derivedTemplateP <|> baseTemplateP

derivedTemplateP :: Monad m => Parser m (Template SourcePos)
derivedTemplateP = do
    pos <- getPosition
    parentName <- try (spaces >> fancyTagP "extends" stringLiteralP)
    parentTemplate <- includeTemplate parentName
    topLevelBlocks <- HashMap.fromList <$> many blockP
    nestedBlocks <- psBlocks <$> getState
    let blocks = topLevelBlocks <> nestedBlocks
    return
        Template
            { templateBody = NullS pos
            , templateParent = Just parentTemplate
            , templateBlocks = blocks
            }

baseTemplateP :: Monad m => Parser m (Template SourcePos)
baseTemplateP = do
    body <- statementsP
    blocks <- psBlocks <$> getState
    return
        Template
            { templateBody = body
            , templateParent = Nothing
            , templateBlocks = blocks
            }

isNullS (NullS _) = True
isNullS _ = False

statementsP :: Monad m => Parser m (Statement SourcePos)
statementsP = do
    pos <- getPosition
    reduceStatements pos . filter (not . isNullS) <$> many (try statementP)

scriptStatementsP :: Monad m => Parser m (Statement SourcePos)
scriptStatementsP = do
    spacesOrComment
    pos <- getPosition
    reduceStatements pos . filter (not . isNullS) <$>
        many (try scriptStatementP)


scriptStatementBlockP :: Monad m => Parser m (Statement SourcePos)
scriptStatementBlockP = do
    char '{'
    spacesOrComment
    inner <- scriptStatementsP
    char '}'
    spacesOrComment
    return inner

statementP :: Monad m => Parser m (Statement SourcePos)
statementP = interpolationStmtP
           <|> commentStmtP
           <|> tryCatchStmtP
           <|> ifStmtP
           <|> switchStmtP
           <|> setStmtP
           <|> forStmtP
           <|> includeP
           <|> macroStmtP
           <|> blockStmtP
           <|> callStmtP
           <|> scopeStmtP
           <|> indentStmtP
           <|> scriptStmtP
           <|> literalStmtP

scriptStatementP :: Monad m => Parser m (Statement SourcePos)
scriptStatementP = scriptStatementBlockP
                 <|> scriptEchoStmtP
                 <|> scriptIfStmtP
                 <|> scriptSwitchStmtP
                 <|> scriptSetStmtP
                 <|> scriptForStmtP
                 <|> scriptIncludeP
                 <|> scriptMacroStmtP
                 <|> scriptScopeStmtP
                 <|> scriptExprStmtP

interpolationStmtP :: Monad m => Parser m (Statement SourcePos)
interpolationStmtP = do
    pos <- getPosition
    try openInterpolationP
    spacesOrComment
    expr <- expressionP
    spacesOrComment
    closeInterpolationP
    return $ InterpolationS pos expr

scriptEchoStmtP :: Monad m => Parser m (Statement SourcePos)
scriptEchoStmtP = do
    pos <- getPosition
    try $ keyword "echo"
    spacesOrComment
    char '('
    expr <- expressionP
    spacesOrComment
    char ')'
    spacesOrComment
    char ';'
    spacesOrComment
    return $ InterpolationS pos expr

literalStmtP :: Monad m => Parser m (Statement SourcePos)
literalStmtP = do
    pos <- getPosition
    txt <- manyTill literalCharP endOfLiteralP

    case txt of
        [] -> unexpected "{{"
        _ -> return . LiteralS pos . unsafeRawHtml . Text.pack $ txt

literalCharP :: Monad m => Parser m Char
literalCharP =
    literalNewlineP <|> anyChar

literalNewlineP :: Monad m => Parser m Char
literalNewlineP = do
    stripStr <- psStripIndent <$> getState
    char '\n'
    when (not $ null stripStr) (ignore . optional . try $ string stripStr)
    return '\n'

endOfLiteralP :: Monad m => Parser m ()
endOfLiteralP =
    (ignore . lookAhead . try $ openInterpolationP) <|>
    (ignore . lookAhead $ openTagP) <|>
    (ignore . lookAhead $ openCommentP) <|>
    eof

commentStmtP :: Monad m => Parser m (Statement SourcePos)
commentStmtP = do
    pos <- getPosition
    try openCommentP
    manyTill
        (   (noneOf "#" *> return ())
        <|> (try $ char '#' *> notFollowedBy (char '}'))
        )
        (try closeCommentP)
    return $ NullS pos

scriptCommentP :: Monad m => Parser m ()
scriptCommentP = do
    try $ char '#' *> notFollowedBy (char '}')
    manyTill anyChar endl
    spacesOrComment

spacesOrComment :: Monad m => Parser m ()
spacesOrComment = do
    many $ scriptCommentP <|> (oneOf " \t\r\n" *> return ())
    return ()

scriptExprStmtP :: Monad m => Parser m (Statement SourcePos)
scriptExprStmtP = do
    pos <- getPosition
    expr <- try $ expressionP
    char ';'
    spacesOrComment
    return $ ExpressionS pos expr

endl :: Monad m => Parser m Char
endl = char '\n' <|> (char '\r' >> char '\n')

scriptStmtP :: Monad m => Parser m (Statement SourcePos)
scriptStmtP =
    between
        (try $ simpleTagP "script")
        (simpleTagP "endscript")
        scriptStatementsP

ifStmtP :: Monad m => Parser m (Statement SourcePos)
ifStmtP = do
    pos <- getPosition
    condExpr <- fancyTagP "if" expressionP
    trueStmt <- statementsP
    falseStmt <- elifBranchP <|> elseBranchP <|> (NullS <$> getPosition)
    simpleTagP "endif"
    return $ IfS pos condExpr trueStmt falseStmt

elseBranchP :: Monad m => Parser m (Statement SourcePos)
elseBranchP = do
    try $ simpleTagP "else"
    statementsP

elifBranchP :: Monad m => Parser m (Statement SourcePos)
elifBranchP = do
    pos <- getPosition
    condExpr <- try $ fancyTagP "elif" expressionP
    trueStmt <- statementsP
    falseStmt <- elifBranchP <|> elseBranchP <|> (NullS <$> getPosition)
    -- No endif here: the parent {% if %} owns that one.
    return $ IfS pos condExpr trueStmt falseStmt

scriptIfStmtP :: Monad m => Parser m (Statement SourcePos)
scriptIfStmtP = do
    pos <- getPosition
    try $ keyword "if"
    spacesOrComment
    char '('
    condExpr <- expressionP
    spacesOrComment
    char ')'
    spacesOrComment
    trueStmt <- scriptStatementP
    spacesOrComment
    falseStmt <- scriptElifP <|> scriptElseP <|> (NullS <$> getPosition)
    return $ IfS pos condExpr trueStmt falseStmt

scriptElseP :: Monad m => Parser m (Statement SourcePos)
scriptElseP = do
    try $ keyword "else"
    spacesOrComment
    scriptStatementP

scriptElifP :: Monad m => Parser m (Statement SourcePos)
scriptElifP = do
    pos <- getPosition
    try $ keyword "elif"
    spacesOrComment
    char '('
    spacesOrComment
    condExpr <- expressionP
    spacesOrComment
    char ')'
    spacesOrComment
    trueStmt <- scriptStatementP
    spacesOrComment
    falseStmt <- scriptElifP <|> scriptElseP <|> (NullS <$> getPosition)
    return $ IfS pos condExpr trueStmt falseStmt

<<<<<<< HEAD
switchStmtP :: Monad m => Parser m (Statement SourcePos)
=======
tryCatchStmtP :: Monad m => Parser m Statement
tryCatchStmtP = do
    try $ simpleTagP "try"
    tryS <- statementsP
    catchesS <- many catchBranchP
    finallyS <- finallyBranchP <|> return NullS
    simpleTagP "endtry"
    return $ TryCatchS tryS catchesS finallyS

catchBranchP :: Monad m => Parser m CatchBlock
catchBranchP = do
    (what, captureName) <- try $
        fancyTagP "catch" (try catchHeaderP <|> return (Nothing, Nothing))
    body <- statementsP
    return $ Catch what captureName body

suchThat :: Monad m => (a -> Bool) -> Parser m a -> Parser m a
suchThat p action = do
    val <- action
    if p val then return val else fail "Requirement not met"

catchHeaderP :: Monad m => Parser m (Maybe Text, Maybe VarName)
catchHeaderP = do
    spaces
    what <- catchWhatP
    spaces
    captureName <- catchCaptureP
    return $ (what, captureName)

catchWhatP :: Monad m => Parser m (Maybe Text)
catchWhatP =
    (Nothing <$ char '*') <|>
    (Just . Text.pack <$> try stringLiteralP) <|>
    (Just <$> try identifierP)

catchCaptureP :: Monad m => Parser m (Maybe VarName)
catchCaptureP = optionMaybe $ do
    try (string "as" >> notFollowedBy identCharP)
    spaces
    identifierP

finallyBranchP :: Monad m => Parser m Statement
finallyBranchP = do
    try $ simpleTagP "finally"
    statementsP

-- TODO: try/catch/finally in script mode


switchStmtP :: Monad m => Parser m Statement
>>>>>>> b26a8714
switchStmtP = do
    pos <- getPosition
    pivotExpr <- try $ fancyTagP "switch" expressionP
    cases <- many switchCaseP
    def <- switchDefaultP <|> (NullS <$> getPosition)
    simpleTagP "endswitch"
    return $ SwitchS pos pivotExpr cases def

switchCaseP :: Monad m => Parser m ((Expression SourcePos), (Statement SourcePos))
switchCaseP = do
    cmpExpr <- try $ fancyTagP "case" expressionP
    body <- statementsP
    simpleTagP "endcase"
    return (cmpExpr, body)

switchDefaultP :: Monad m => Parser m (Statement SourcePos)
switchDefaultP = do
    try (simpleTagP "default") *> statementsP <* simpleTagP "enddefault"

scriptSwitchStmtP :: Monad m => Parser m (Statement SourcePos)
scriptSwitchStmtP = do
    pos <- getPosition
    try $ keyword "switch"
    spacesOrComment
    char '('
    spacesOrComment
    pivotExpr <- expressionP
    spacesOrComment
    char ')'
    spacesOrComment
    char '{'
    spacesOrComment
    cases <- many scriptSwitchCaseP
    def <- scriptSwitchDefaultP <|> (NullS <$> getPosition)
    spacesOrComment
    char '}'
    spacesOrComment
    return $ SwitchS pos pivotExpr cases def

scriptSwitchCaseP :: Monad m => Parser m ((Expression SourcePos), (Statement SourcePos))
scriptSwitchCaseP = do
    try $ keyword "case"
    spacesOrComment
    cmpExpr <- expressionP
    spacesOrComment
    char ':'
    spacesOrComment
    body <- scriptStatementP
    spacesOrComment
    return (cmpExpr, body)

scriptSwitchDefaultP :: Monad m => Parser m (Statement SourcePos)
scriptSwitchDefaultP = do
    try $ keyword "default"
    spacesOrComment
    char ':'
    spacesOrComment
    body <- scriptStatementP
    spacesOrComment
    return body

setStmtP :: Monad m => Parser m (Statement SourcePos)
setStmtP = do
    pos <- getPosition
    fancyTagP "set" (setStmtInnerP pos)

setStmtInnerP :: Monad m => SourcePos -> Parser m (Statement SourcePos)
setStmtInnerP pos = do
    name <- identifierP
    spacesOrComment
    char '='
    spacesOrComment
    val <- expressionP
    spacesOrComment
    return $ SetVarS pos name val

scriptSetStmtP :: Monad m => Parser m (Statement SourcePos)
scriptSetStmtP = do
    pos <- getPosition
    try $ keyword "set"
    spacesOrComment
    name <- identifierP
    spacesOrComment
    char '='
    spacesOrComment
    val <- expressionP
    spacesOrComment
    char ';'
    spacesOrComment
    return $ SetVarS pos name val

defineBlock :: VarName -> Block SourcePos -> ParseState -> ParseState
defineBlock name block s =
    s { psBlocks = HashMap.insert name block (psBlocks s) }

blockStmtP :: Monad m => Parser m (Statement SourcePos)
blockStmtP = do
    pos <- getPosition
    (name, block) <- blockP
    modifyState (defineBlock name block)
    return $ BlockRefS pos name

blockP :: Monad m => Parser m (VarName, (Block SourcePos))
blockP = do
    name <- fancyTagP "block" identifierP
    body <- statementsP
    fancyTagP "endblock" (optional $ string (Text.unpack name) >> spacesOrComment)
    return (name, Block body)

macroStmtP :: Monad m => Parser m (Statement SourcePos)
macroStmtP = do
    pos <- getPosition
    (name, args) <- try $ fancyTagP "macro" macroHeadP
    body <- statementsP
    fancyTagP "endmacro" (optional $ string (Text.unpack name) >> spacesOrComment)
    return $ DefMacroS pos name (Macro args body)

scriptMacroStmtP :: Monad m => Parser m (Statement SourcePos)
scriptMacroStmtP = do
    pos <- getPosition
    try $ keyword "macro"
    spacesOrComment
    name <- identifierP
    spacesOrComment
    args <- option [] $ groupP "(" ")" identifierP
    spacesOrComment
    body <- scriptStatementP
    spacesOrComment
    return $ DefMacroS pos name (Macro args body)

macroHeadP :: Monad m => Parser m (VarName, [VarName])
macroHeadP = do
    name <- identifierP
    spacesOrComment
    args <- option [] $ groupP "(" ")" identifierP
    spacesOrComment
    return (name, args)

-- {% call (foo) bar(baz) %}quux{% endcall %}
--
-- is the same as:
--
-- {% scope %}
-- {% macro __lambda(foo) %}quux{% endmacro %}
-- {% set caller = __lambda %}
-- {{ bar(baz) }}
-- {% endscope %]
callStmtP :: Monad m => Parser m (Statement SourcePos)
callStmtP = do
    pos <- getPosition
    (callerArgs, call) <- try $ fancyTagP "call" callHeadP
    body <- statementsP
    simpleTagP "endcall"
    return (
        ScopedS pos (
            MultiS pos
                [ DefMacroS pos "caller" (Macro callerArgs body)
                , InterpolationS pos call
                ]))

callHeadP :: Monad m => Parser m ([Text], (Expression SourcePos))
callHeadP = do
    callerArgs <- option [] $ groupP "(" ")" identifierP
    spacesOrComment
    call <- expressionP
    spacesOrComment
    return (callerArgs, call)

scopeStmtP :: Monad m => Parser m (Statement SourcePos)
scopeStmtP =
    ScopedS
        <$> getPosition
        <*> between
            (try $ simpleTagP "scope")
            (simpleTagP "endscope")
            statementsP

indentStmtP :: Monad m => Parser m (Statement SourcePos)
indentStmtP = do
    pos <- getPosition
    indentExpr <- try $ fancyTagP "indent" indentHeadP
    preIndent <- many (oneOf " \t")
    oldState <- getState
    modifyState $ \state ->
        state { psStripIndent = preIndent }
    body <- statementsP
    putState oldState
    simpleTagP "endindent"
    return $ IndentS pos indentExpr body

indentHeadP :: Monad m => Parser m (Expression SourcePos)
indentHeadP =
    (expressionP <|> (StringLiteralE <$> getPosition <*> pure "  ")) <* spacesOrComment

scriptScopeStmtP :: Monad m => Parser m (Statement SourcePos)
scriptScopeStmtP = do
    pos <- getPosition
    try $ keyword "scope"
    spacesOrComment
    ScopedS pos <$> scriptStatementP

forStmtP :: Monad m => Parser m (Statement SourcePos)
forStmtP = do
    pos <- getPosition
    (iteree, varNameVal, varNameIndex) <- fancyTagP "for" forHeadP
    body <- statementsP
    elseBranchMay <- optionMaybe $ do
        try $ simpleTagP "else"
        statementsP
    simpleTagP "endfor"
    let forLoop = ForS pos varNameIndex varNameVal iteree body
    return $ maybe
        forLoop
        (IfS pos iteree forLoop)
        elseBranchMay

scriptForStmtP :: Monad m => Parser m (Statement SourcePos)
scriptForStmtP = do
    pos <- getPosition
    try $ keyword "for"
    spacesOrComment
    char '('
    (iteree, varNameVal, varNameIndex) <- forHeadP
    spacesOrComment
    char ')'
    spacesOrComment
    body <- scriptStatementP
    elseBranchMay <- optionMaybe $ do
        try $ keyword "else"
        spacesOrComment
        scriptStatementP
    let forLoop = ForS pos varNameIndex varNameVal iteree body
    return $ maybe
        forLoop
        (IfS pos iteree forLoop)
        elseBranchMay

includeP :: Monad m => Parser m (Statement SourcePos)
includeP = do
    sourceName <- fancyTagP "include" stringLiteralP
    include sourceName

scriptIncludeP :: Monad m => Parser m (Statement SourcePos)
scriptIncludeP = do
    try $ keyword "include"
    spacesOrComment
    char '('
    sourceName <- stringLiteralP
    spacesOrComment
    char ')'
    spacesOrComment
    char ';'
    spacesOrComment
    include sourceName

forHeadP :: Monad m => Parser m ((Expression SourcePos), VarName, Maybe VarName)
forHeadP =
    (try forHeadInP <|> forHeadAsP) <* optional (keyword "recursive" >>spacesOrComment)

forIteratorP :: Monad m => Parser m (VarName, Maybe VarName)
forIteratorP = try forIndexedIteratorP <|> try forSimpleIteratorP <?> "iteration variables"

forIndexedIteratorP :: Monad m => Parser m (VarName, Maybe VarName)
forIndexedIteratorP = do
    indexIdent <- identifierP
    spacesOrComment
    char ','
    spacesOrComment
    varIdent <- identifierP
    spacesOrComment
    return (varIdent, Just indexIdent)

forSimpleIteratorP :: Monad m => Parser m (VarName, Maybe VarName)
forSimpleIteratorP = do
    varIdent <- identifierP
    spacesOrComment
    return (varIdent, Nothing)

forHeadInP :: Monad m => Parser m ((Expression SourcePos), VarName, Maybe VarName)
forHeadInP = do
    (varIdent, indexIdent) <- forIteratorP
    spacesOrComment
    keyword "in"
    spacesOrComment
    iteree <- expressionP
    return (iteree, varIdent, indexIdent)

forHeadAsP :: Monad m => Parser m ((Expression SourcePos), VarName, Maybe VarName)
forHeadAsP = do
    iteree <- expressionP
    spacesOrComment
    keyword "as"
    spacesOrComment
    (varIdent, indexIdent) <- forIteratorP
    return (iteree, varIdent, indexIdent)

fancyTagP :: Monad m => String -> Parser m a -> Parser m a
fancyTagP tagName =
    between
        (try $ do
            openTagP
            keyword tagName
            spacesOrComment)
        closeTagP

simpleTagP :: Monad m => String -> Parser m ()
simpleTagP tagName = openTagP >> string tagName >> closeTagP

openInterpolationP :: Monad m => Parser m ()
openInterpolationP = openP '{'

closeInterpolationP :: Monad m => Parser m ()
closeInterpolationP = closeP '}'

openCommentP :: Monad m => Parser m ()
openCommentP = openP '#'

closeCommentP :: Monad m => Parser m ()
closeCommentP = closeP '#'

openTagP :: Monad m => Parser m ()
openTagP = openP '%'

closeTagP :: Monad m => Parser m ()
closeTagP = closeP '%'

openP :: Monad m => Char -> Parser m ()
openP c = try (openWP c) <|> try (openNWP c)

openWP :: Monad m => Char -> Parser m ()
openWP c = ignore $ do
    spaces
    string [ '{', c, '-' ]
    spacesOrComment

openNWP :: Monad m => Char -> Parser m ()
openNWP c = ignore $ do
    string [ '{', c ]
    spacesOrComment

closeP :: Monad m => Char -> Parser m ()
closeP c = try (closeWP c) <|> try (closeNWP c)

closeWP :: Monad m => Char -> Parser m ()
closeWP c = ignore $ do
    spacesOrComment
    string [ '-', c, '}' ]
    spaces

closeNWP :: Monad m => Char -> Parser m ()
closeNWP c = ignore $ do
    spacesOrComment
    string [ c, '}' ]
    optional . ignore $ literalNewlineP

expressionP :: Monad m => Parser m (Expression SourcePos)
expressionP = lambdaExprP <|> ternaryExprP

lambdaExprP :: Monad m => Parser m (Expression SourcePos)
lambdaExprP = do
    pos <- getPosition
    argNames <- try $ do
        char '('
        spacesOrComment
        argNames <- sepBy (spacesOrComment>> identifierP) (try $ spacesOrComment>> char ',')
        char ')'
        spacesOrComment
        string "->"
        spacesOrComment
        return argNames
    body <- expressionP
    return $ LambdaE pos argNames body

operativeExprP :: forall m. Monad m => Parser m (Expression SourcePos) -> [ (String, Text) ] -> Parser m (Expression SourcePos)
operativeExprP operandP operators = do
    pos0 <- getPosition
    lhs <- operandP
    spacesOrComment
    tails <- many . try $ operativeTail pos0
    return $ foldl (flip ($)) lhs tails
    where
        opChars :: [Char]
        opChars = nub . sort . concatMap fst $ operators
        operativeTail :: SourcePos -> Parser m (Expression SourcePos -> Expression SourcePos)
        operativeTail pos0 = do
            pos <- getPosition
            funcName <-
                foldl (<|>) (fail "operator")
                    [ try (string op >> notFollowedBy (oneOf opChars)) >> return fn | (op, fn) <- operators ]
            spacesOrComment
            rhs <- operandP
            spacesOrComment
            return (\lhs -> CallE pos0 (VarE pos funcName) [(Nothing, lhs), (Nothing, rhs)])

ternaryExprP :: Monad m => Parser m (Expression SourcePos)
ternaryExprP = do
    pos <- getPosition
    expr1 <- booleanExprP
    spacesOrComment
    cTernaryTailP pos expr1 <|> pyTernaryTailP pos expr1 <|> return expr1

cTernaryTailP :: Monad m => SourcePos -> (Expression SourcePos) -> Parser m (Expression SourcePos)
cTernaryTailP pos condition = do
    char '?'
    spacesOrComment
    yesBranch <- expressionP
    char ':'
    spacesOrComment
    noBranch <- expressionP
    return $ TernaryE pos condition yesBranch noBranch

pyTernaryTailP :: Monad m => SourcePos -> (Expression SourcePos) -> Parser m (Expression SourcePos)
pyTernaryTailP pos yesBranch = do
    keyword "if"
    spacesOrComment
    condition <- booleanExprP
    keyword "else"
    spacesOrComment
    noBranch <- expressionP
    return $ TernaryE pos condition yesBranch noBranch

booleanExprP :: Monad m => Parser m (Expression SourcePos)
booleanExprP =
    operativeExprP
        comparativeExprP
        [ ("||", "any")
        , ("&&", "all")
        ]

comparativeExprP :: Monad m => Parser m (Expression SourcePos)
comparativeExprP =
    operativeExprP
        additiveExprP
        [ ("==", "equals")
        , ("!=", "nequals")
        , (">=", "greaterEquals")
        , ("<=", "lessEquals")
        , (">", "greater")
        , ("<", "less")
        ]

additiveExprP :: Monad m => Parser m (Expression SourcePos)
additiveExprP =
    operativeExprP
        multiplicativeExprP
        [ ("+", "sum")
        , ("-", "difference")
        , ("~", "concat")
        ]

multiplicativeExprP :: Monad m => Parser m (Expression SourcePos)
multiplicativeExprP =
    operativeExprP
        postfixExprP
        [ ("*", "product")
        , ("//", "int_ratio")
        , ("/", "ratio")
        , ("%", "modulo")
        ]

postfixExprP :: Monad m => Parser m (Expression SourcePos)
postfixExprP = do
    pos <- getPosition
    base <- atomicExprP
    spacesOrComment
    postfixes <- many . try $ postfixP pos `before`spacesOrComment
    return $ foldl (flip ($)) base postfixes

postfixP :: Monad m => SourcePos -> Parser m ((Expression SourcePos) -> (Expression SourcePos))
postfixP pos = dotPostfixP pos
             <|> arrayAccessP
             <|> funcCallP
             <|> filterP

dotPostfixP :: Monad m => SourcePos -> Parser m ((Expression SourcePos) -> (Expression SourcePos))
dotPostfixP pos = do
    char '.'
    spacesOrComment
    i <- StringLiteralE <$> getPosition <*> identifierP
    return $ \e -> MemberLookupE pos e i

arrayAccessP :: Monad m => Parser m ((Expression SourcePos) -> (Expression SourcePos))
arrayAccessP = do
    pos <- getPosition
    bracedP "[" "]" (inner pos)
    where
        inner pos = try (sliceInner pos) <|> indexInner pos
        sliceInner pos = do
            offset <- try expressionP <|> (NullLiteralE <$> getPosition)
            char ':'
            length <- try expressionP <|> (NullLiteralE <$> getPosition)
            return $ \e ->
                CallE
                    pos
                    (VarE pos "slice")
                    [ (Nothing, e)
                    , (Nothing, offset)
                    , (Nothing, length)
                    ]
        indexInner pos = do
            i <- expressionP
            return $ \e -> MemberLookupE pos e i

funcCallP :: Monad m => Parser m ((Expression SourcePos) -> (Expression SourcePos))
funcCallP = do
    pos <- getPosition
    args <- groupP "(" ")" funcArgP
    return $ \e -> CallE pos e args

funcArgP :: Monad m => Parser m (Maybe Text, (Expression SourcePos))
funcArgP = namedFuncArgP <|> positionalFuncArgP

namedFuncArgP :: Monad m => Parser m (Maybe Text, (Expression SourcePos))
namedFuncArgP = do
    name <- try $ identifierP `before` between spacesOrComment spacesOrComment (string "=")
    expr <- expressionP
    return (Just name, expr)

positionalFuncArgP :: Monad m => Parser m (Maybe Text, (Expression SourcePos))
positionalFuncArgP = try $ (Nothing,) <$> expressionP

filterP :: Monad m => Parser m ((Expression SourcePos) -> (Expression SourcePos))
filterP = do
    pos <- getPosition
    char '|'
    spacesOrComment
    func <- atomicExprP
    args <- option [] $ groupP "(" ")" funcArgP
    return $ \e -> CallE pos func ((Nothing, e):args)

atomicExprP :: Monad m => Parser m (Expression SourcePos)
atomicExprP = doExprP
            <|> parenthesizedExprP
            <|> objectExprP
            <|> listExprP
            <|> stringLiteralExprP
            <|> numberLiteralExprP
            <|> varExprP

parenthesizedExprP :: Monad m => Parser m (Expression SourcePos)
parenthesizedExprP =
    between
        (try . ignore $ char '(' >> spacesOrComment)
        (ignore $ char ')' >> spacesOrComment)
        expressionP

doExprP :: Monad m => Parser m (Expression SourcePos)
doExprP = do
    pos <- getPosition
    try $ keyword "do"
    spacesOrComment
    stmt <- scriptStatementP
    spacesOrComment
    return $ DoE pos stmt

listExprP :: Monad m => Parser m (Expression SourcePos)
listExprP =
    ListE
        <$> getPosition
        <*> groupP "[" "]" expressionP

objectExprP :: Monad m => Parser m (Expression SourcePos)
objectExprP = ObjectE
    <$> getPosition
    <*> groupP "{" "}" expressionPairP

expressionPairP :: Monad m => Parser m ((Expression SourcePos), (Expression SourcePos))
expressionPairP = do
    a <- expressionP
    spacesOrComment
    char ':'
    spacesOrComment
    b <- expressionP
    spacesOrComment
    return (a, b)

groupP :: Monad m => String -> String -> Parser m a -> Parser m [a]
groupP obr cbr inner =
    bracedP obr cbr
        (sepBy (inner `before` spacesOrComment) (try $ string "," `before` spacesOrComment))

bracedP :: Monad m => String -> String -> Parser m a -> Parser m a
bracedP obr cbr =
    between
        (try . ignore $ string obr >> spacesOrComment)
        (ignore $ string cbr >> spacesOrComment)

varExprP :: Monad m => Parser m (Expression SourcePos)
varExprP = do
    pos <- getPosition
    litName <- identifierP
    spacesOrComment
    return $ case litName of
        "true" -> BoolLiteralE pos True
        "false" -> BoolLiteralE pos False
        "null" -> NullLiteralE pos
        _ -> VarE pos litName

identifierP :: Monad m => Parser m Text
identifierP =
    Text.pack <$> (
    (:)
        <$> oneOf (['a'..'z'] ++ ['A'..'Z'] ++ ['_'])
        <*> many identCharP)

identCharP :: Monad m => Parser m Char
identCharP = oneOf (['a'..'z'] ++ ['A'..'Z'] ++ ['_'] ++ ['0'..'9'])

stringLiteralExprP :: Monad m => Parser m (Expression SourcePos)
stringLiteralExprP =
    StringLiteralE
      <$> getPosition
      <*> (Text.pack <$> stringLiteralP)

stringLiteralP :: Monad m => Parser m String
stringLiteralP = do
    d <- oneOf [ '\'', '\"' ]
    manyTill stringCharP (char d)

stringCharP :: Monad m => Parser m Char
stringCharP = do
    c1 <- anyChar
    case c1 of
        '\\' -> do
            c2 <- anyChar
            case c2 of
                'n' -> return '\n'
                'r' -> return '\r'
                'b' -> return '\b'
                'v' -> return '\v'
                '0' -> return '\0'
                't' -> return '\t'
                _ -> return c2
        _ -> return c1

numberLiteralExprP :: Monad m => Parser m (Expression SourcePos)
numberLiteralExprP = do
    pos <- getPosition
    str <- numberLiteralP
    let nMay :: Maybe Scientific
        nMay = readMay str
    case nMay of
        Just n -> return . NumberLiteralE pos $ n
        Nothing -> fail $ "Failed to parse " ++ str ++ " as a number"

numberLiteralP :: Monad m => Parser m String
numberLiteralP = do
    sign <- option "" $ string "-"
    integral <- string "0" <|> ((:) <$> oneOf ['1'..'9'] <*> many digit)
    fractional <- option "" $ (:) <$> char '.' <*> many digit
    return $ sign ++ integral ++ fractional

followedBy :: Monad m => m b -> m a -> m a
followedBy b a = a >>= \x -> b >> return x

before :: Monad m => m a -> m b -> m a
before = flip followedBy

keyword :: Monad m => String -> Parser m String
keyword kw = do
    string kw
    notFollowedBy identCharP
    return kw<|MERGE_RESOLUTION|>--- conflicted
+++ resolved
@@ -431,19 +431,17 @@
     falseStmt <- scriptElifP <|> scriptElseP <|> (NullS <$> getPosition)
     return $ IfS pos condExpr trueStmt falseStmt
 
-<<<<<<< HEAD
-switchStmtP :: Monad m => Parser m (Statement SourcePos)
-=======
-tryCatchStmtP :: Monad m => Parser m Statement
+tryCatchStmtP :: Monad m => Parser m (Statement SourcePos)
 tryCatchStmtP = do
+    pos <- getPosition
     try $ simpleTagP "try"
     tryS <- statementsP
     catchesS <- many catchBranchP
-    finallyS <- finallyBranchP <|> return NullS
+    finallyS <- finallyBranchP <|> (NullS <$> getPosition)
     simpleTagP "endtry"
-    return $ TryCatchS tryS catchesS finallyS
-
-catchBranchP :: Monad m => Parser m CatchBlock
+    return $ TryCatchS pos tryS catchesS finallyS
+
+catchBranchP :: Monad m => Parser m (CatchBlock SourcePos)
 catchBranchP = do
     (what, captureName) <- try $
         fancyTagP "catch" (try catchHeaderP <|> return (Nothing, Nothing))
@@ -475,16 +473,14 @@
     spaces
     identifierP
 
-finallyBranchP :: Monad m => Parser m Statement
+finallyBranchP :: Monad m => Parser m (Statement SourcePos)
 finallyBranchP = do
     try $ simpleTagP "finally"
     statementsP
 
 -- TODO: try/catch/finally in script mode
 
-
-switchStmtP :: Monad m => Parser m Statement
->>>>>>> b26a8714
+switchStmtP :: Monad m => Parser m (Statement SourcePos)
 switchStmtP = do
     pos <- getPosition
     pivotExpr <- try $ fancyTagP "switch" expressionP
