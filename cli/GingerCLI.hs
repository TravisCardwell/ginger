-- | An example Ginger CLI application.
--
-- Takes two optional arguments; the first one is a template file, the second
-- one a file containing some context data in JSON format.
{-#LANGUAGE OverloadedStrings #-}
{-#LANGUAGE ScopedTypeVariables #-}
module Main where

import Text.Ginger
import Text.Ginger.Html
import Data.Text as Text
import qualified Data.Aeson as JSON
import Data.Maybe
import Data.HashMap.Strict (HashMap)
import qualified Data.HashMap.Strict as HashMap
import Control.Applicative
import System.Environment ( getArgs )
import System.IO
import System.IO.Error
import qualified Data.ByteString as BS
import qualified Data.ByteString.Lazy as LBS
import Control.Monad.Trans.Class ( lift )
import Control.Monad.Trans.Maybe
import Control.Monad
import Data.Default ( def )

loadFile fn = openFile fn ReadMode >>= hGetContents

loadFileMay fn =
    tryIOError (loadFile fn) >>= \e ->
         case e of
            Right contents -> return (Just contents)
            Left err -> do
                print err
                return Nothing

decodeFile :: (JSON.FromJSON v) => FilePath -> IO (Maybe v)
decodeFile fn = JSON.decode <$> (openFile fn ReadMode >>= LBS.hGetContents)

printF :: GVal (Run p IO Html)
printF = fromFunction $ go
    where
        go :: [(Maybe Text, GVal (Run p IO Html))] -> Run p IO Html (GVal (Run p IO Html))
        go args = forM_ args printArg >> return def
        printArg (Nothing, v) = liftRun . putStrLn . Text.unpack . asText $ v
        printArg (Just x, _) = return ()

main = do
    args <- getArgs
    let (srcFn, scopeFn) = case args of
            [] -> (Nothing, Nothing)
            a:[] -> (Just a, Nothing)
            a:b:[] -> (Just a, Just b)

    scope <- case scopeFn of
        Nothing -> return Nothing
        Just fn -> (decodeFile fn :: IO (Maybe (HashMap Text JSON.Value)))

    let scopeLookup key = toGVal (scope >>= HashMap.lookup key)
        resolve = loadFileMay
    let contextLookup :: Text -> Run p IO Html (GVal (Run p IO Html))
        contextLookup key =
            case key of
                "print" -> return printF
                _ -> return $ scopeLookup key

    (tpl, src) <- case srcFn of
            Just fn -> (,) <$> parseGingerFile resolve fn <*> return Nothing
            Nothing -> getContents >>= \s -> (,) <$> parseGinger resolve Nothing s <*> return (Just s)

    -- TODO: do some sort of arg parsing thing so that we can turn
    -- template dumping on or off.
    -- print tpl

    case tpl of
        Left err -> do
            tplSource <-
                case src of
                    Just s ->
                        return (Just s)
                    Nothing -> do
                        let s = sourceName <$> peSourcePosition err
                        case s of
                            Nothing -> return Nothing
                            Just sn -> Just <$> loadFile sn
            printParserError tplSource err
        Right t -> do
<<<<<<< HEAD
            let context =
                    makeContextHtmlExM
                        contextLookup
                        (putStr . Text.unpack . htmlSource)
                        (hPutStrLn stderr . Text.unpack)
            runGingerT context t >>= hPutStrLn stderr . show
=======
            let context = makeContextHtmlM contextLookup (putStr . Text.unpack . htmlSource)
            runGingerT context t >>= either (hPutStrLn stderr . show) (putStr . show)
>>>>>>> b26a8714

printParserError :: Maybe String -> ParserError -> IO ()
printParserError srcMay = putStrLn . formatParserError srcMay

displayParserError :: String -> ParserError -> IO ()
displayParserError src pe = do
    case peSourcePosition pe of
        Just pos -> do
            let ln = Prelude.take 1 . Prelude.drop (sourceLine pos - 1) . Prelude.lines $ src
            case ln of
                [] -> return ()
                x:_ -> do
                    putStrLn x
                    putStrLn $ Prelude.replicate (sourceColumn pos - 1) ' ' ++ "^"
        _ -> return ()<|MERGE_RESOLUTION|>--- conflicted
+++ resolved
@@ -85,17 +85,12 @@
                             Just sn -> Just <$> loadFile sn
             printParserError tplSource err
         Right t -> do
-<<<<<<< HEAD
             let context =
                     makeContextHtmlExM
                         contextLookup
                         (putStr . Text.unpack . htmlSource)
                         (hPutStrLn stderr . Text.unpack)
-            runGingerT context t >>= hPutStrLn stderr . show
-=======
-            let context = makeContextHtmlM contextLookup (putStr . Text.unpack . htmlSource)
             runGingerT context t >>= either (hPutStrLn stderr . show) (putStr . show)
->>>>>>> b26a8714
 
 printParserError :: Maybe String -> ParserError -> IO ()
 printParserError srcMay = putStrLn . formatParserError srcMay
